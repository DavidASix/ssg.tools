import { NextResponse } from "next/server";

import schema from "./schema";
import { NextRouteContext, RequestHandler } from "@/middleware/types";
import { withBody } from "@/middleware/withBody";
import { withApiKey } from "@/middleware/withApiKey";
<<<<<<< HEAD
import { withEventRateLimit } from "@/middleware/withEventRateLimit";
=======
import { withPaidAccess } from "@/middleware/withPaidAccess";
>>>>>>> 0e857a5e

import { getLastEvent } from "@/lib/server/events";

import {
  updateBusinessStats,
  updateBusinessReviews,
} from "@/lib/server/google/update";
import {
  selectBusinessStats,
  selectBusinessReviews,
} from "@/lib/server/google/select";
import { userHasOwnership } from "@/lib/ownership";
import { businesses } from "@/schema/schema";

/**
 * Checks if reviews/stats need updating, updates if needed, then returns latest data. This endpoint is called by 11ty in the clients
 * website to ensure that their google reviews are updated any time the clients site is rebuilt.
 *
 * Rate limits:
 * - fetch_reviews: 100 calls per 24 hours (for this endpoint usage)
 *
 * @param { business_id: number } - The database ID of the business
 * @returns Latest reviews and stats for the business
 */
export const POST: RequestHandler<NextRouteContext> = withApiKey(
<<<<<<< HEAD
  withEventRateLimit(
    { event: "fetch_reviews", maxCalls: 100, timeWindowHours: 24 },
=======
  withPaidAccess(
>>>>>>> 0e857a5e
    withBody(schema, async (_, context) => {
      try {
        const { business_id } = context.body;

        await userHasOwnership(context.user_id, business_id, businesses);
        const oneDayAgo = new Date();
        oneDayAgo.setDate(oneDayAgo.getDate() - 1);

        // Check last update times
        const lastUpdateReviews = await getLastEvent(
          "update_reviews",
          context.user_id,
        );
        const lastUpdateStats = await getLastEvent(
          "update_stats",
          context.user_id,
        );

        // If data is out of date, fetch and update
        if (
          !lastUpdateReviews?.timestamp ||
          lastUpdateReviews.timestamp < oneDayAgo
        ) {
          await updateBusinessReviews(business_id);
        }

        if (
          !lastUpdateStats?.timestamp ||
          lastUpdateStats.timestamp < oneDayAgo
        ) {
          await updateBusinessStats(business_id);
        }

        // Get the data
        const [reviews, stats] = await Promise.all([
          selectBusinessReviews(business_id),
          selectBusinessStats(business_id),
        ]);

<<<<<<< HEAD
      const response = schema.response.parse({
        reviews: reviews.map((review) => ({
          ...review,
          datetime: review.datetime ? review.datetime.toISOString() : null,
        })),
        stats,
      });
      return NextResponse.json(response);
    } catch (error) {
      console.error("Error processing request:", error);
      return NextResponse.json(
        { error: "Internal Server Error" },
        { status: 500 },
      );
    }
  }),
=======
        const response = schema.response.parse({
          reviews: reviews.map((review) => ({
            ...review,
            datetime: review.datetime ? review.datetime.toISOString() : null,
          })),
          stats,
        });
        return NextResponse.json(response);
      } catch (error) {
        console.error("Error processing request:", error);
        return NextResponse.json(
          { error: "Internal Server Error" },
          { status: 500 },
        );
      }
    }),
>>>>>>> 0e857a5e
  ),
);<|MERGE_RESOLUTION|>--- conflicted
+++ resolved
@@ -4,11 +4,8 @@
 import { NextRouteContext, RequestHandler } from "@/middleware/types";
 import { withBody } from "@/middleware/withBody";
 import { withApiKey } from "@/middleware/withApiKey";
-<<<<<<< HEAD
 import { withEventRateLimit } from "@/middleware/withEventRateLimit";
-=======
 import { withPaidAccess } from "@/middleware/withPaidAccess";
->>>>>>> 0e857a5e
 
 import { getLastEvent } from "@/lib/server/events";
 
@@ -34,85 +31,64 @@
  * @returns Latest reviews and stats for the business
  */
 export const POST: RequestHandler<NextRouteContext> = withApiKey(
-<<<<<<< HEAD
-  withEventRateLimit(
-    { event: "fetch_reviews", maxCalls: 100, timeWindowHours: 24 },
-=======
   withPaidAccess(
->>>>>>> 0e857a5e
-    withBody(schema, async (_, context) => {
-      try {
-        const { business_id } = context.body;
+    withEventRateLimit(
+      { event: "fetch_reviews", maxCalls: 100, timeWindowHours: 24 },
+      withBody(schema, async (_, context) => {
+        try {
+          const { business_id } = context.body;
 
-        await userHasOwnership(context.user_id, business_id, businesses);
-        const oneDayAgo = new Date();
-        oneDayAgo.setDate(oneDayAgo.getDate() - 1);
+          await userHasOwnership(context.user_id, business_id, businesses);
+          const oneDayAgo = new Date();
+          oneDayAgo.setDate(oneDayAgo.getDate() - 1);
 
-        // Check last update times
-        const lastUpdateReviews = await getLastEvent(
-          "update_reviews",
-          context.user_id,
-        );
-        const lastUpdateStats = await getLastEvent(
-          "update_stats",
-          context.user_id,
-        );
+          // Check last update times
+          const lastUpdateReviews = await getLastEvent(
+            "update_reviews",
+            context.user_id,
+          );
+          const lastUpdateStats = await getLastEvent(
+            "update_stats",
+            context.user_id,
+          );
 
-        // If data is out of date, fetch and update
-        if (
-          !lastUpdateReviews?.timestamp ||
-          lastUpdateReviews.timestamp < oneDayAgo
-        ) {
-          await updateBusinessReviews(business_id);
+          // If data is out of date, fetch and update
+          if (
+            !lastUpdateReviews?.timestamp ||
+            lastUpdateReviews.timestamp < oneDayAgo
+          ) {
+            await updateBusinessReviews(business_id);
+          }
+
+          if (
+            !lastUpdateStats?.timestamp ||
+            lastUpdateStats.timestamp < oneDayAgo
+          ) {
+            await updateBusinessStats(business_id);
+          }
+
+          // Get the data
+          const [reviews, stats] = await Promise.all([
+            selectBusinessReviews(business_id),
+            selectBusinessStats(business_id),
+          ]);
+
+          const response = schema.response.parse({
+            reviews: reviews.map((review) => ({
+              ...review,
+              datetime: review.datetime ? review.datetime.toISOString() : null,
+            })),
+            stats,
+          });
+          return NextResponse.json(response);
+        } catch (error) {
+          console.error("Error processing request:", error);
+          return NextResponse.json(
+            { error: "Internal Server Error" },
+            { status: 500 },
+          );
         }
-
-        if (
-          !lastUpdateStats?.timestamp ||
-          lastUpdateStats.timestamp < oneDayAgo
-        ) {
-          await updateBusinessStats(business_id);
-        }
-
-        // Get the data
-        const [reviews, stats] = await Promise.all([
-          selectBusinessReviews(business_id),
-          selectBusinessStats(business_id),
-        ]);
-
-<<<<<<< HEAD
-      const response = schema.response.parse({
-        reviews: reviews.map((review) => ({
-          ...review,
-          datetime: review.datetime ? review.datetime.toISOString() : null,
-        })),
-        stats,
-      });
-      return NextResponse.json(response);
-    } catch (error) {
-      console.error("Error processing request:", error);
-      return NextResponse.json(
-        { error: "Internal Server Error" },
-        { status: 500 },
-      );
-    }
-  }),
-=======
-        const response = schema.response.parse({
-          reviews: reviews.map((review) => ({
-            ...review,
-            datetime: review.datetime ? review.datetime.toISOString() : null,
-          })),
-          stats,
-        });
-        return NextResponse.json(response);
-      } catch (error) {
-        console.error("Error processing request:", error);
-        return NextResponse.json(
-          { error: "Internal Server Error" },
-          { status: 500 },
-        );
-      }
-    }),
->>>>>>> 0e857a5e
+      }),
+    ),
   ),
 );